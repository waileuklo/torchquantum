--- conflicted
+++ resolved
@@ -69,10 +69,7 @@
     "SDG",
     "SXDG",
     "TDG",
-<<<<<<< HEAD
-    "ISWAP"
-=======
->>>>>>> c23c53d3
+    "ISWAP",
 ]
 
 
@@ -132,10 +129,7 @@
         "SDG",
         "SXDG",
         "TDG",
-<<<<<<< HEAD
         "ISWAP",
-=======
->>>>>>> c23c53d3
     ]
 
     parameterized_ops = [
@@ -1478,9 +1472,5 @@
     "sdg": SDG,
     "sxdg": SXDG,
     "tdg": TDG,
-<<<<<<< HEAD
-    "iswap":ISWAP,
-    
-=======
->>>>>>> c23c53d3
+    "iswap":ISWAP,   
 }