<p align="center">
<img src="docs/torchquantum_logo.jpg" alt="torchquantum Logo" width="450">
</p>

<h2><p align="center">A PyTorch Library for Quantum Simulation and Quantum Machine Learning</p></h2>
<h3><p align="center">Faster, Scalable, Easy Debugging, Easy Deployment on Real Machine</p></h3>


<p align="center">
    <a href="https://github.com/mit-han-lab/torchquantum/blob/master/LICENSE">
        <img alt="MIT License" src="https://img.shields.io/github/license/mit-han-lab/torchquantum">
    </a>
    <a href="https://torchquantum.readthedocs.io/">
        <img alt="Documentation" src="https://img.shields.io/readthedocs/torchquantum/master">
    </a>
    <a href="https://join.slack.com/t/torchquantum/shared_invite/zt-1ghuf283a-OtP4mCPJREd~367VX~TaQQ">
        <img alt="Chat @ Slack" src="https://img.shields.io/badge/slack-chat-2eb67d.svg?logo=slack">
    </a>
    <a href="https://qmlsys.hanruiwang.me">
        <img alt="Forum" src="https://img.shields.io/discourse/status?server=https%3A%2F%2Fqmlsys.hanruiwang.me%2F">
    </a>
    <a href="https://qmlsys.mit.edu">
        <img alt="Website" src="https://img.shields.io/website?up_message=qmlsys&url=https%3A%2F%2Fqmlsys.mit.edu">
    </a>

   <a href="https://pypi.org/project/torchquantum/">
        <img alt="Pypi" src="https://img.shields.io/pypi/v/torchquantum">
    </a>

</p>
<br />





# 👋 Welcome

#### What it is doing

Quantum simulation framework based on PyTorch. It supports statevector simulation and pulse simulation (coming soon) on GPUs. It can scale up to the simulation of 30+ qubits with multiple GPUs.
#### Who will benefit

Researchers on quantum algorithm design, parameterized quantum circuit training, quantum optimal control, quantum machine learning, quantum neural networks.
#### Differences from Qiskit/Pennylane

Dynamic computation graph, automatic gradient computation, fast GPU support, batch model tersorized processing.

## News

- Added support for controlled unitary
- v0.1.2 Available!
- Join our [Slack](https://join.slack.com/t/torchquantum/shared_invite/zt-1ghuf283a-OtP4mCPJREd~367VX~TaQQ) for real time support!
- Welcome to contribute! Please contact us or post in the [forum](https://qmlsys.hanruiwang.me) if you want to have new examples implemented by TorchQuantum or any other questions.
- Qmlsys website goes online: [qmlsys.mit.edu](https://qmlsys.mit.edu)

## Features

- Easy construction and simulation of quantum circuits in **PyTorch**
- **Dynamic computation graph** for easy debugging
- **Gradient support** via autograd
- **Batch mode** inference and training on **CPU/GPU**.
- Easy **deployment on real quantum devices** such as IBMQ
- **Easy hybrid classical-quantum** model construction
- (coming soon) **pulse-level simulation**



## Installation
```bash
pip install torchquantum

```

## Coding Style

torchquantum uses pre-commit hooks to ensure Python style consistency and prevent common mistakes in its codebase.

To enable it pre-commit hooks please reproduce:
```bash
pip install pre-commit
pre-commit install
```

<<<<<<< HEAD
## Basic Usage
=======
<!-- ## Basic Usage 1
>>>>>>> 75118a43

```python
import torchquantum as tq
import torchquantum.functional as tqf

qdev = tq.QuantumDevice(n_wires=2, bsz=5, device="cuda")

# use qdev.op
qdev.h(wires=0)
qdev.cnot(wires=[0, 1])

# use tqf
tqf.h(qdev, wires=1)
tqf.x(qdev, wires=1)

# use tq.Operator
op = tq.RX(has_params=True, trainable=True, init_params=0.5)
op(qdev, wires=0)

# print the current state (dynamic computation graph supported)
print(qdev)
print(tq.measure(qdev, n_shots=1024))

``` -->

<<<<<<< HEAD

<!-- 
## Basic Usage 2
=======
## Basic Usage
>>>>>>> 75118a43

```python
import torchquantum as tq
import torchquantum.functional as tqf

x = tq.QuantumDevice(n_wires=2)

tqf.hadamard(x, wires=0)
tqf.x(x, wires=1)
tqf.cnot(x, wires=[0, 1])

# print the current state (dynamic computation graph supported)
print(x.states)

# obtain the classical bitstring distribution
print(tq.measure(x, n_shots=2048))
```
 -->


## Guide to the examples

We also prepare many example and tutorials using TorchQuantum.

For **beginning level**, you may check [QNN for MNIST](examples/simple_mnist), [Quantum Convolution (Quanvolution)](examples/quanvolution) and [Quantum Kernel Method](examples/quantum_kernel_method), and [Quantum Regression](examples/regression).

For **intermediate level**, you may check [Amplitude Encoding for MNIST](examples/amplitude_encoding_mnist), [Clifford gate QNN](examples/clifford_qnn), [Save and Load QNN models](examples/save_load_example), [PauliSum Operation](examples/PauliSumOp), [How to convert tq to Qiskit](examples/converter_tq_qiskit).

For **expert**, you may check [Parameter Shift on-chip Training](examples/param_shift_onchip_training), [VQA Gradient Pruning](examples/gradient_pruning), [VQE](examples/simple_vqe),  [VQA for State Prepration](examples/train_state_prep), [QAOA (Quantum Approximate Optimization Algorithm)](examples/qaoa).


## Usage

Construct parameterized quantum circuit models as simple as constructing a normal pytorch model.
```python
import torch.nn as nn
import torch.nn.functional as F
import torchquantum as tq
import torchquantum.functional as tqf

class QFCModel(nn.Module):
  def __init__(self):
    super().__init__()
    self.n_wires = 4
    self.measure = tq.MeasureAll(tq.PauliZ)

    self.encoder_gates = [tqf.rx] * 4 + [tqf.ry] * 4 + \
                         [tqf.rz] * 4 + [tqf.rx] * 4
    self.rx0 = tq.RX(has_params=True, trainable=True)
    self.ry0 = tq.RY(has_params=True, trainable=True)
    self.rz0 = tq.RZ(has_params=True, trainable=True)
    self.crx0 = tq.CRX(has_params=True, trainable=True)

  def forward(self, x):
    bsz = x.shape[0]
    # down-sample the image
    x = F.avg_pool2d(x, 6).view(bsz, 16)

    # create a quantum device to run the gates
    qdev = tq.QuantumDevice(n_wires=self.n_wires, bsz=bsz, device=x.device)

    # encode the classical image to quantum domain
    for k, gate in enumerate(self.encoder_gates):
      gate(qdev, wires=k % self.n_wires, params=x[:, k])

    # add some trainable gates (need to instantiate ahead of time)
    self.rx0(qdev, wires=0)
    self.ry0(qdev, wires=1)
    self.rz0(qdev, wires=3)
    self.crx0(qdev, wires=[0, 2])

    # add some more non-parameterized gates (add on-the-fly)
    qdev.h(wires=3)
    qdev.sx(wires=2)
    qdev.cnot(wires=[3, 0])
    qdev.qubitunitary(wires=[1, 2], params=[[1, 0, 0, 0],
                                            [0, 1, 0, 0],
                                            [0, 0, 0, 1j],
                                            [0, 0, -1j, 0]])

    # perform measurement to get expectations (back to classical domain)
    x = self.measure(qdev).reshape(bsz, 2, 2)

    # classification
    x = x.sum(-1).squeeze()
    x = F.log_softmax(x, dim=1)

    return x

```

## VQE Example

Train a quantum circuit to perform VQE task.
Quito quantum computer as in [simple_vqe.py](./examples/simple_vqe/simple_vqe.py)
script:
```python
cd examples/simple_vqe
python simple_vqe.py
```

## MNIST Example

Train a quantum circuit to perform MNIST task and deploy on the real IBM
Quito quantum computer as in [mnist_example.py](./examples/simple_mnist/mnist_example_no_binding.py)
script:
```python
cd examples/simple_mnist
python mnist_example.py
```

## Files

| File      | Description |
| ----------- | ----------- |
| devices.py      | QuantumDevice class which stores the statevector |
| encoding.py   | Encoding layers to encode classical values to quantum domain |
| functional.py   | Quantum gate functions |
| operators.py   | Quantum gate classes |
| layers.py   | Layer templates such as RandomLayer |
| measure.py   | Measurement of quantum states to get classical values |
| graph.py   | Quantum gate graph used in static mode |
| super_layer.py   | Layer templates for SuperCircuits |
| plugins/qiskit*   | Convertors and processors for easy deployment on IBMQ |
| examples/| More examples for training QML and VQE models |

[comment]: <> (## More Examples)

[comment]: <> (The `examples/` folder contains more examples to train the QML and VQE)

[comment]: <> (models. Example usage for a QML circuit:)

[comment]: <> (```python)

[comment]: <> (# train the circuit with 36 params in the U3+CU3 space)

[comment]: <> (python examples/train.py examples/configs/mnist/four0123/train/baseline/u3cu3_s0/rand/param36.yml)

[comment]: <> (# evaluate the circuit with torchquantum)

[comment]: <> (python examples/eval.py examples/configs/mnist/four0123/eval/tq/all.yml --run-dir=runs/mnist.four0123.train.baseline.u3cu3_s0.rand.param36)

[comment]: <> (# evaluate the circuit with real IBMQ-Yorktown quantum computer)

[comment]: <> (python examples/eval.py examples/configs/mnist/four0123/eval/x2/real/opt2/300.yml --run-dir=runs/mnist.four0123.train.baseline.u3cu3_s0.rand.param36)

[comment]: <> (```)

[comment]: <> (Example usage for a VQE circuit:)

[comment]: <> (```python)

[comment]: <> (# Train the VQE circuit for h2)

[comment]: <> (python examples/train.py examples/configs/vqe/h2/train/baseline/u3cu3_s0/human/param12.yml)

[comment]: <> (# evaluate the VQE circuit with torchquantum)

[comment]: <> (python examples/eval.py examples/configs/vqe/h2/eval/tq/all.yml --run-dir=runs/vqe.h2.train.baseline.u3cu3_s0.human.param12/)

[comment]: <> (# evaluate the VQE circuit with real IBMQ-Yorktown quantum computer)

[comment]: <> (python examples/eval.py examples/configs/vqe/h2/eval/x2/real/opt2/all.yml --run-dir=runs/vqe.h2.train.baseline.u3cu3_s0.human.param12/)

[comment]: <> (```)

[comment]: <> (Detailed documentations coming soon.)

[comment]: <> (## QuantumNAS)

[comment]: <> (Quantum noise is the key challenge in Noisy Intermediate-Scale Quantum &#40;NISQ&#41; computers. Previous work for mitigating noise has primarily focused on gate-level or pulse-level noise-adaptive compilation. However, limited research efforts have explored a higher level of optimization by making the quantum circuits themselves resilient to noise. We propose QuantumNAS, a comprehensive framework for noise-adaptive co-search of the variational circuit and qubit mapping. Variational quantum circuits are a promising approach for constructing QML and quantum simulation. However, finding the best variational circuit and its optimal parameters is challenging due to the large design space and parameter training cost. We propose to decouple the circuit search and parameter training by introducing a novel SuperCircuit. The SuperCircuit is constructed with multiple layers of pre-defined parameterized gates and trained by iteratively sampling and updating the parameter subsets &#40;SubCircuits&#41; of it. It provides an accurate estimation of SubCircuits performance trained from scratch. Then we perform an evolutionary co-search of SubCircuit and its qubit mapping. The SubCircuit performance is estimated with parameters inherited from SuperCircuit and simulated with real device noise models. Finally, we perform iterative gate pruning and finetuning to remove redundant gates. Extensively evaluated with 12 QML and VQE benchmarks on 10 quantum comput, QuantumNAS significantly outperforms baselines. For QML, QuantumNAS is the first to demonstrate over 95% 2-class, 85% 4-class, and 32% 10-class classification accuracy on real QC. It also achieves the lowest eigenvalue for VQE tasks on H2, H2O, LiH, CH4, BeH2 compared with UCCSD. We also open-source torchquantum for fast training of parameterized quantum circuits to facilitate future research.)

[comment]: <> (<p align="center">)

[comment]: <> (<img src="https://hanruiwang.me/project_pages/quantumnas/assets/teaser.jpg" alt="torchquantum teaser" width="550">)

[comment]: <> (</p>)

[comment]: <> (QuantumNAS Framework overview:)

[comment]: <> (<p align="center">)

[comment]: <> (<img src="https://hanruiwang.me/project_pages/quantumnas/assets/overview.jpg" alt="torchquantum overview" width="1000">)

[comment]: <> (</p>)

[comment]: <> (QuantumNAS models achieve higher robustness and accuracy than other baseline models:)

[comment]: <> (<p align="center">)

[comment]: <> (<img src="https://hanruiwang.me/project_pages/quantumnas/assets/results.jpg" alt="torchquantum results" width="550">)

[comment]: <> (</p>)

## Papers using TorchQuantum

- [HPCA'22] [Wang et al., "QuantumNAS: Noise-Adaptive Search for Robust Quantum Circuits"](https://arxiv.org/abs/2107.10845)
- [DAC'22] [Wang et al., "QuantumNAT: Quantum Noise-Aware Training with Noise Injection, Quantization and Normalization"](https://arxiv.org/abs/2110.11331)
- [DAC'22] [Wang et al., "QOC: Quantum On-Chip Training with Parameter Shift and Gradient Pruning"](https://arxiv.org/abs/2202.13239)
- [QCE'22] [Liang et al., "Variational Quantum Pulse Learning"](https://arxiv.org/abs/2203.17267)
- [ICCAD'22] [Hu et al., "Quantum Neural Network Compression"](https://arxiv.org/abs/2207.01578)
- [ICCAD'22] [Wang et al., "QuEst: Graph Transformer for Quantum Circuit Reliability Estimation"](https://arxiv.org/abs/2210.16724)
- [ICML Workshop] [Yun et al., "Slimmable Quantum Federated Learning"](https://dynn-icml2022.github.io/spapers/paper_7.pdf)
- [IEEE ICDCS] [Yun et al., "Quantum Multi-Agent Reinforcement Learning via Variational Quantum Circuit Design"](https://ieeexplore.ieee.org/document/9912289)
<details>
  <summary>Manuscripts</summary>

  ## Manuscripts

  - [Yun et al., "Projection Valued Measure-based Quantum Machine Learning for Multi-Class Classification"](https://arxiv.org/abs/2210.16731)
  - [Baek et al., "3D Scalable Quantum Convolutional Neural Networks for Point Cloud Data Processing in Classification Applications"](https://arxiv.org/abs/2210.09728)
  - [Baek et al., "Scalable Quantum Convolutional Neural Networks"](https://arxiv.org/abs/2209.12372)
  - [Yun et al., "Quantum Multi-Agent Meta Reinforcement Learning"](https://arxiv.org/abs/2208.11510)

</details>



## Dependencies

- 3.9 >= Python >= 3.7 (Python 3.10 may have the `concurrent` package issue for Qiskit)
- PyTorch >= 1.8.0
- configargparse >= 0.14
- GPU model training requires NVIDIA GPUs

## Contact

TorchQuantum [Forum](https://qmlsys.hanruiwang.me)

Hanrui Wang [hanrui@mit.edu](mailto:hanrui@mit.edu)

## Contributors

Jiannan Cao, Jessica Ding, Jiai Gu, Song Han, Zhirui Hu, Zirui Li, Zhiding Liang, Pengyu Liu, Yilian Liu, Mohammadreza Tavasoli, Hanrui Wang, Zhepeng Wang, Zhuoyang Ye

## Citation
```
@inproceedings{hanruiwang2022quantumnas,
    title     = {Quantumnas: Noise-adaptive search for robust quantum circuits},
    author    = {Wang, Hanrui and Ding, Yongshan and Gu, Jiaqi and Li, Zirui and Lin, Yujun and Pan, David Z and Chong, Frederic T and Han, Song},
    booktitle = {The 28th IEEE International Symposium on High-Performance Computer Architecture (HPCA-28)},
    year      = {2022}
}
```<|MERGE_RESOLUTION|>--- conflicted
+++ resolved
@@ -29,8 +29,6 @@
 
 </p>
 <br />
-
-
 
 
 
@@ -82,11 +80,8 @@
 pre-commit install
 ```
 
-<<<<<<< HEAD
+
 ## Basic Usage
-=======
-<!-- ## Basic Usage 1
->>>>>>> 75118a43
 
 ```python
 import torchquantum as tq
@@ -112,13 +107,9 @@
 
 ``` -->
 
-<<<<<<< HEAD
 
 <!-- 
 ## Basic Usage 2
-=======
-## Basic Usage
->>>>>>> 75118a43
 
 ```python
 import torchquantum as tq
